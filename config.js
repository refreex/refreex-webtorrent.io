const path = require('path')

const isProd = process.env.NODE_ENV === 'production'

/**
 * Is site running in production?
 */
exports.isProd = isProd

<<<<<<< HEAD
exports.desktopVersion = '0.18.0'
=======
/**
 * WebTorrent Desktop version (used by auto-updater, landing page, etc.)
 */
exports.desktopVersion = '0.17.2'
>>>>>>> 8828d20c

/**
 * Server listening port
 */
exports.port = isProd
  ? 9000
  : 4000

/**
 * Path to store log files
 */
exports.logPath = process.env.NODE_ENV === 'production'
  ? '/home/feross/www/log/webtorrent.io'
  : path.join(__dirname, 'logs')

let secret
try { secret = require('./secret') } catch (err) {}

/**
 * Gitter IRC bot credentials
 */
exports.gitterBot = {
  ircChannel: '#webtorrent',
  ircNick: 'irc-gitter-bot',
  ircServer: 'irc.freenode.net',
  gitterRoom: 'feross/webtorrent',
  gitterApiKey: secret && secret.gitterApiKey
}<|MERGE_RESOLUTION|>--- conflicted
+++ resolved
@@ -7,14 +7,10 @@
  */
 exports.isProd = isProd
 
-<<<<<<< HEAD
-exports.desktopVersion = '0.18.0'
-=======
 /**
  * WebTorrent Desktop version (used by auto-updater, landing page, etc.)
  */
-exports.desktopVersion = '0.17.2'
->>>>>>> 8828d20c
+exports.desktopVersion = '0.18.0'
 
 /**
  * Server listening port
